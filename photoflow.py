--- conflicted
+++ resolved
@@ -635,7 +635,6 @@
 
     if not files_to_check:
         return [], []
-<<<<<<< HEAD
 
     logger.info(f"Checking {len(files_to_check)} files for existing GPS data...")
 
@@ -666,38 +665,6 @@
 
     return files_with_gps, files_without_gps
 
-=======
-
-    logger.info(f"Checking {len(files_to_check)} files for existing GPS data...")
-
-    def chunked_list(lst, n):
-        """Yield successive n-sized chunks from lst."""
-        for i in range(0, len(lst), n):
-            yield lst[i:i + n]
-
-    try:
-        with exiftool.ExifToolHelper() as et:
-            with tqdm(total=len(files_to_check), desc="Checking for existing GPS") as pbar:
-                for chunk in chunked_list(files_to_check, 100):
-                    try:
-                        metadata_list = et.get_tags([str(p) for p in chunk], tags=["GPSLatitude"])
-                        for i, metadata in enumerate(metadata_list):
-                            if "EXIF:GPSLatitude" in metadata or "Composite:GPSLatitude" in metadata:
-                                files_with_gps.append(chunk[i])
-                            else:
-                                files_without_gps.append(chunk[i])
-                    except Exception as e:
-                        logger.warning(f"Could not process a chunk of files while checking for GPS: {e}")
-                    finally:
-                        pbar.update(len(chunk))
-    except Exception as e:
-        logger.error(f"Failed to read EXIF data with pyexiftool: {e}")
-        # If we fail here, assume no files can be processed.
-        return files_to_check, []
-
-    return files_with_gps, files_without_gps
-
->>>>>>> 22ee344a
 
 def handle_geotag(args, config):
     """
@@ -1036,12 +1003,6 @@
     parser.add_argument("--dry-run", action="store_true", help="Simulate actions without making any changes to files.")
 
     subparsers = parser.add_subparsers(dest="command", help="Available commands")
-<<<<<<< HEAD
-=======
-
-    # --- Phased Commands ---
-    phase_parsers = subparsers.add_parser_group("Workflow Phases", "Recommended sequence of operations")
->>>>>>> 22ee344a
 
     # --- 1-dedup ---
     parser_dedup = phase_parsers.add_parser(
@@ -1109,16 +1070,8 @@
     )
     parser_to_develop.set_defaults(func=handle_to_develop)
 
-<<<<<<< HEAD
     # --- move-no-gps ---
     parser_move_no_gps = subparsers.add_parser(
-=======
-    # --- Miscellaneous Commands ---
-    misc_parsers = subparsers.add_parser_group("Miscellaneous Commands", "Other utility commands")
-
-    # --- move-no-gps ---
-    parser_move_no_gps = misc_parsers.add_parser(
->>>>>>> 22ee344a
         "move-no-gps",
         help="Moves all photo files with no GPS data to a 'non-gps' folder."
     )
